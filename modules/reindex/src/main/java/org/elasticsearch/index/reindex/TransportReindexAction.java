/*
 * Licensed to Elasticsearch under one or more contributor
 * license agreements. See the NOTICE file distributed with
 * this work for additional information regarding copyright
 * ownership. Elasticsearch licenses this file to you under
 * the Apache License, Version 2.0 (the "License"); you may
 * not use this file except in compliance with the License.
 * You may obtain a copy of the License at
 *
 *    http://www.apache.org/licenses/LICENSE-2.0
 *
 * Unless required by applicable law or agreed to in writing,
 * software distributed under the License is distributed on an
 * "AS IS" BASIS, WITHOUT WARRANTIES OR CONDITIONS OF ANY
 * KIND, either express or implied.  See the License for the
 * specific language governing permissions and limitations
 * under the License.
 */

package org.elasticsearch.index.reindex;

import org.elasticsearch.action.ActionListener;
<<<<<<< HEAD
import org.elasticsearch.action.ActionRequestValidationException;
import org.elasticsearch.action.ActionRunnable;
import org.elasticsearch.action.bulk.BackoffPolicy;
import org.elasticsearch.action.bulk.BulkItemResponse.Failure;
import org.elasticsearch.action.index.IndexRequest;
import org.elasticsearch.action.search.SearchRequest;
=======
>>>>>>> 66a955a6
import org.elasticsearch.action.support.ActionFilters;
import org.elasticsearch.action.support.AutoCreateIndex;
import org.elasticsearch.action.support.HandledTransportAction;
import org.elasticsearch.client.Client;
import org.elasticsearch.cluster.metadata.IndexNameExpressionResolver;
import org.elasticsearch.cluster.service.ClusterService;
import org.elasticsearch.common.inject.Inject;
import org.elasticsearch.common.settings.Setting;
import org.elasticsearch.common.settings.Setting.Property;
import org.elasticsearch.common.settings.Settings;
import org.elasticsearch.script.ScriptService;
import org.elasticsearch.tasks.Task;
import org.elasticsearch.threadpool.ThreadPool;
import org.elasticsearch.transport.TransportService;

import java.util.List;
import java.util.function.Function;

import static java.util.Collections.emptyList;

public class TransportReindexAction extends HandledTransportAction<ReindexRequest, BulkByScrollResponse> {
    public static final Setting<List<String>> REMOTE_CLUSTER_WHITELIST =
            Setting.listSetting("reindex.remote.whitelist", emptyList(), Function.identity(), Property.NodeScope);

    private final ReindexValidator reindexValidator;
    private final Reindexer reindexer;

    @Inject
    public TransportReindexAction(Settings settings, ThreadPool threadPool, ActionFilters actionFilters,
            IndexNameExpressionResolver indexNameExpressionResolver, ClusterService clusterService, ScriptService scriptService,
            AutoCreateIndex autoCreateIndex, Client client, TransportService transportService, ReindexSslConfig sslConfig) {
<<<<<<< HEAD
        super(ReindexAction.NAME, transportService, actionFilters, (Writeable.Reader<ReindexRequest>) ReindexRequest::new);
        this.threadPool = threadPool;
        this.clusterService = clusterService;
        this.scriptService = scriptService;
        this.autoCreateIndex = autoCreateIndex;
        this.client = client;
        remoteWhitelist = buildRemoteWhitelist(REMOTE_CLUSTER_WHITELIST.get(settings));
        this.indexNameExpressionResolver = indexNameExpressionResolver;
        this.sslConfig = sslConfig;
=======
        super(ReindexAction.NAME, transportService, actionFilters, ReindexRequest::new);
        this.reindexValidator = new ReindexValidator(settings, clusterService, indexNameExpressionResolver, autoCreateIndex);
        this.reindexer = new Reindexer(clusterService, client, threadPool, scriptService, sslConfig);

>>>>>>> 66a955a6
    }

    @Override
    protected void doExecute(Task task, ReindexRequest request, ActionListener<BulkByScrollResponse> listener) {
<<<<<<< HEAD
        // We dispatch here because the new ReindexTask uses this action. When an action is executed locally,
        // it is not dispatched from the ctor argument.
        threadPool.generic().execute(new ActionRunnable<>(listener) {

            @Override
            protected void doRun() {
                checkRemoteWhitelist(remoteWhitelist, request.getRemoteInfo());
                ClusterState state = clusterService.state();
                validateAgainstAliases(request.getSearchRequest(), request.getDestination(), request.getRemoteInfo(),
                    indexNameExpressionResolver, autoCreateIndex, state);

                BulkByScrollTask bulkByScrollTask = (BulkByScrollTask) task;

                BulkByScrollParallelizationHelper.startSlicedAction(request, bulkByScrollTask, ReindexAction.INSTANCE, listener, client,
                    clusterService.localNode(),
                    () -> {
                        ParentTaskAssigningClient assigningClient = new ParentTaskAssigningClient(client, clusterService.localNode(),
                            bulkByScrollTask);
                        new AsyncIndexBySearchAction(bulkByScrollTask, logger, assigningClient, threadPool, TransportReindexAction.this,
                            request, state, listener).start();
                    }
                );
            }
        });
    }

    static void checkRemoteWhitelist(CharacterRunAutomaton whitelist, RemoteInfo remoteInfo) {
        if (remoteInfo == null) {
            return;
        }
        String check = remoteInfo.getHost() + ':' + remoteInfo.getPort();
        if (whitelist.run(check)) {
            return;
        }
        throw new IllegalArgumentException('[' + check + "] not whitelisted in " + REMOTE_CLUSTER_WHITELIST.getKey());
    }

    /**
     * Build the {@link CharacterRunAutomaton} that represents the reindex-from-remote whitelist and make sure that it doesn't whitelist
     * the world.
     */
    static CharacterRunAutomaton buildRemoteWhitelist(List<String> whitelist) {
        if (whitelist.isEmpty()) {
            return new CharacterRunAutomaton(Automata.makeEmpty());
        }
        Automaton automaton = Regex.simpleMatchToAutomaton(whitelist.toArray(Strings.EMPTY_ARRAY));
        automaton = MinimizationOperations.minimize(automaton, Operations.DEFAULT_MAX_DETERMINIZED_STATES);
        if (Operations.isTotal(automaton)) {
            throw new IllegalArgumentException("Refusing to start because whitelist " + whitelist + " accepts all addresses. "
                    + "This would allow users to reindex-from-remote any URL they like effectively having Elasticsearch make HTTP GETs "
                    + "for them.");
        }
        return new CharacterRunAutomaton(automaton);
    }

    /**
     * Throws an ActionRequestValidationException if the request tries to index
     * back into the same index or into an index that points to two indexes.
     * This cannot be done during request validation because the cluster state
     * isn't available then. Package private for testing.
     */
    static void validateAgainstAliases(SearchRequest source, IndexRequest destination, RemoteInfo remoteInfo,
                                         IndexNameExpressionResolver indexNameExpressionResolver, AutoCreateIndex autoCreateIndex,
                                         ClusterState clusterState) {
        if (remoteInfo != null) {
            return;
        }
        String target = destination.index();
        if (false == autoCreateIndex.shouldAutoCreate(target, clusterState)) {
            /*
             * If we're going to autocreate the index we don't need to resolve
             * it. This is the same sort of dance that TransportIndexRequest
             * uses to decide to autocreate the index.
             */
            target = indexNameExpressionResolver.concreteWriteIndex(clusterState, destination).getName();
        }
        for (String sourceIndex : indexNameExpressionResolver.concreteIndexNames(clusterState, source)) {
            if (sourceIndex.equals(target)) {
                ActionRequestValidationException e = new ActionRequestValidationException();
                e.addValidationError("reindex cannot write into an index its reading from [" + target + ']');
                throw e;
            }
        }
    }

    /**
     * Build the {@link RestClient} used for reindexing from remote clusters.
     * @param remoteInfo connection information for the remote cluster
     * @param sslConfig configuration for potential outgoing HTTPS connections
     * @param taskId the id of the current task. This is added to the thread name for easier tracking
     * @param threadCollector a list in which we collect all the threads created by the client
     */
    static RestClient buildRestClient(RemoteInfo remoteInfo, ReindexSslConfig sslConfig, long taskId, List<Thread> threadCollector) {
        Header[] clientHeaders = new Header[remoteInfo.getHeaders().size()];
        int i = 0;
        for (Map.Entry<String, String> header : remoteInfo.getHeaders().entrySet()) {
            clientHeaders[i++] = new BasicHeader(header.getKey(), header.getValue());
        }
        final RestClientBuilder builder =
            RestClient.builder(new HttpHost(remoteInfo.getHost(), remoteInfo.getPort(), remoteInfo.getScheme()))
            .setDefaultHeaders(clientHeaders)
            .setRequestConfigCallback(c -> {
                c.setConnectTimeout(Math.toIntExact(remoteInfo.getConnectTimeout().millis()));
                c.setSocketTimeout(Math.toIntExact(remoteInfo.getSocketTimeout().millis()));
                return c;
            })
            .setHttpClientConfigCallback(c -> {
                // Enable basic auth if it is configured
                if (remoteInfo.getUsername() != null) {
                    UsernamePasswordCredentials creds = new UsernamePasswordCredentials(remoteInfo.getUsername(),
                        remoteInfo.getPassword());
                    CredentialsProvider credentialsProvider = new BasicCredentialsProvider();
                    credentialsProvider.setCredentials(AuthScope.ANY, creds);
                    c.setDefaultCredentialsProvider(credentialsProvider);
                }
                // Stick the task id in the thread name so we can track down tasks from stack traces
                AtomicInteger threads = new AtomicInteger();
                c.setThreadFactory(r -> {
                    String name = "es-client-" + taskId + "-" + threads.getAndIncrement();
                    Thread t = new Thread(r, name);
                    threadCollector.add(t);
                    return t;
                });
                // Limit ourselves to one reactor thread because for now the search process is single threaded.
                c.setDefaultIOReactorConfig(IOReactorConfig.custom().setIoThreadCount(1).build());
                c.setSSLStrategy(sslConfig.getStrategy());
                return c;
            });
        if (Strings.hasLength(remoteInfo.getPathPrefix()) && "/".equals(remoteInfo.getPathPrefix()) == false) {
            builder.setPathPrefix(remoteInfo.getPathPrefix());
        }
        return builder.build();
    }

    /**
     * Simple implementation of reindex using scrolling and bulk. There are tons
     * of optimizations that can be done on certain types of reindex requests
     * but this makes no attempt to do any of them so it can be as simple
     * possible.
     */
    static class AsyncIndexBySearchAction extends AbstractAsyncBulkByScrollAction<ReindexRequest, TransportReindexAction> {
        /**
         * List of threads created by this process. Usually actions don't create threads in Elasticsearch. Instead they use the builtin
         * {@link ThreadPool}s. But reindex-from-remote uses Elasticsearch's {@link RestClient} which doesn't use the
         * {@linkplain ThreadPool}s because it uses httpasyncclient. It'd be a ton of trouble to work around creating those threads. So
         * instead we let it create threads but we watch them carefully and assert that they are dead when the process is over.
         */
        private List<Thread> createdThreads = emptyList();

        AsyncIndexBySearchAction(BulkByScrollTask task, Logger logger, ParentTaskAssigningClient client,
                ThreadPool threadPool, TransportReindexAction action, ReindexRequest request, ClusterState clusterState,
                ActionListener<BulkByScrollResponse> listener) {
            super(task,
                /*
                 * We only need the source version if we're going to use it when write and we only do that when the destination request uses
                 * external versioning.
                 */
                request.getDestination().versionType() != VersionType.INTERNAL,
                false, logger, client, threadPool, action, request, listener);
        }

        @Override
        protected ScrollableHitSource buildScrollableResultSource(BackoffPolicy backoffPolicy) {
            if (mainRequest.getRemoteInfo() != null) {
                RemoteInfo remoteInfo = mainRequest.getRemoteInfo();
                createdThreads = synchronizedList(new ArrayList<>());
                RestClient restClient = buildRestClient(remoteInfo, mainAction.sslConfig, task.getId(), createdThreads);
                return new RemoteScrollableHitSource(logger, backoffPolicy, threadPool, worker::countSearchRetry,
                    this::onScrollResponse, this::finishHim,
                    restClient, remoteInfo.getQuery(), mainRequest.getSearchRequest());
            }
            return super.buildScrollableResultSource(backoffPolicy);
        }

        @Override
        protected void finishHim(Exception failure, List<Failure> indexingFailures, List<SearchFailure> searchFailures, boolean timedOut) {
            super.finishHim(failure, indexingFailures, searchFailures, timedOut);
            // A little extra paranoia so we log something if we leave any threads running
            for (Thread thread : createdThreads) {
                if (thread.isAlive()) {
                    assert false: "Failed to properly stop client thread [" + thread.getName() + "]";
                    logger.error("Failed to properly stop client thread [{}]", thread.getName());
                }
            }
        }

        @Override
        public BiFunction<RequestWrapper<?>, ScrollableHitSource.Hit, RequestWrapper<?>> buildScriptApplier() {
            Script script = mainRequest.getScript();
            if (script != null) {
                return new ReindexScriptApplier(worker, mainAction.scriptService, script, script.getParams());
            }
            return super.buildScriptApplier();
        }

        @Override
        protected RequestWrapper<IndexRequest> buildRequest(ScrollableHitSource.Hit doc) {
            IndexRequest index = new IndexRequest();

            // Copy the index from the request so we always write where it asked to write
            index.index(mainRequest.getDestination().index());

            // If the request override's type then the user wants all documents in that type. Otherwise keep the doc's type.
            if (mainRequest.getDestination().type() == null) {
                index.type(doc.getType());
            } else {
                index.type(mainRequest.getDestination().type());
            }

            /*
             * Internal versioning can just use what we copied from the destination request. Otherwise we assume we're using external
             * versioning and use the doc's version.
             */
            index.versionType(mainRequest.getDestination().versionType());
            if (index.versionType() == INTERNAL) {
                assert doc.getVersion() == -1 : "fetched version when we didn't have to";
                index.version(mainRequest.getDestination().version());
            } else {
                index.version(doc.getVersion());
            }

            // id and source always come from the found doc. Scripts can change them but they operate on the index request.
            index.id(doc.getId());

            // the source xcontent type and destination could be different
            final XContentType sourceXContentType = doc.getXContentType();
            final XContentType mainRequestXContentType = mainRequest.getDestination().getContentType();
            if (mainRequestXContentType != null && doc.getXContentType() != mainRequestXContentType) {
                // we need to convert
                try (InputStream stream = doc.getSource().streamInput();
                     XContentParser parser = sourceXContentType.xContent()
                         .createParser(NamedXContentRegistry.EMPTY, DeprecationHandler.THROW_UNSUPPORTED_OPERATION, stream);
                     XContentBuilder builder = XContentBuilder.builder(mainRequestXContentType.xContent())) {
                    parser.nextToken();
                    builder.copyCurrentStructure(parser);
                    index.source(BytesReference.bytes(builder), builder.contentType());
                } catch (IOException e) {
                    throw new UncheckedIOException("failed to convert hit from " + sourceXContentType + " to "
                        + mainRequestXContentType, e);
                }
            } else {
                index.source(doc.getSource(), doc.getXContentType());
            }

            /*
             * The rest of the index request just has to be copied from the template. It may be changed later from scripts or the superclass
             * here on out operates on the index request rather than the template.
             */
            index.routing(mainRequest.getDestination().routing());
            index.setPipeline(mainRequest.getDestination().getPipeline());
            // OpType is synthesized from version so it is handled when we copy version above.

            return wrap(index);
        }

        /**
         * Override the simple copy behavior to allow more fine grained control.
         */
        @Override
        protected void copyRouting(RequestWrapper<?> request, String routing) {
            String routingSpec = mainRequest.getDestination().routing();
            if (routingSpec == null) {
                super.copyRouting(request, routing);
                return;
            }
            if (routingSpec.startsWith("=")) {
                super.copyRouting(request, mainRequest.getDestination().routing().substring(1));
                return;
            }
            switch (routingSpec) {
            case "keep":
                super.copyRouting(request, routing);
                break;
            case "discard":
                super.copyRouting(request, null);
                break;
            default:
                throw new IllegalArgumentException("Unsupported routing command");
            }
        }

        class ReindexScriptApplier extends ScriptApplier {

            ReindexScriptApplier(WorkerBulkByScrollTaskState taskWorker, ScriptService scriptService, Script script,
                                 Map<String, Object> params) {
                super(taskWorker, scriptService, script, params);
            }

            /*
             * Methods below here handle script updating the index request. They try
             * to be pretty liberal with regards to types because script are often
             * dynamically typed.
             */

            @Override
            protected void scriptChangedIndex(RequestWrapper<?> request, Object to) {
                requireNonNull(to, "Can't reindex without a destination index!");
                request.setIndex(to.toString());
            }

            @Override
            protected void scriptChangedType(RequestWrapper<?> request, Object to) {
                requireNonNull(to, "Can't reindex without a destination type!");
                request.setType(to.toString());
            }

            @Override
            protected void scriptChangedId(RequestWrapper<?> request, Object to) {
                request.setId(Objects.toString(to, null));
            }

            @Override
            protected void scriptChangedVersion(RequestWrapper<?> request, Object to) {
                if (to == null) {
                    request.setVersion(Versions.MATCH_ANY);
                    request.setVersionType(INTERNAL);
                } else {
                    request.setVersion(asLong(to, VersionFieldMapper.NAME));
                }
            }

            @Override
            protected void scriptChangedRouting(RequestWrapper<?> request, Object to) {
                request.setRouting(Objects.toString(to, null));
            }

            private long asLong(Object from, String name) {
                /*
                 * Stuffing a number into the map will have converted it to
                 * some Number.
                 * */
                Number fromNumber;
                try {
                    fromNumber = (Number) from;
                } catch (ClassCastException e) {
                    throw new IllegalArgumentException(name + " may only be set to an int or a long but was [" + from + "]", e);
                }
                long l = fromNumber.longValue();
                // Check that we didn't round when we fetched the value.
                if (fromNumber.doubleValue() != l) {
                    throw new IllegalArgumentException(name + " may only be set to an int or a long but was [" + from + "]");
                }
                return l;
            }
        }
=======
        reindexValidator.initialValidation(request);
        BulkByScrollTask bulkByScrollTask = (BulkByScrollTask) task;
        reindexer.execute(bulkByScrollTask, request, listener);
>>>>>>> 66a955a6
    }
}<|MERGE_RESOLUTION|>--- conflicted
+++ resolved
@@ -20,15 +20,6 @@
 package org.elasticsearch.index.reindex;
 
 import org.elasticsearch.action.ActionListener;
-<<<<<<< HEAD
-import org.elasticsearch.action.ActionRequestValidationException;
-import org.elasticsearch.action.ActionRunnable;
-import org.elasticsearch.action.bulk.BackoffPolicy;
-import org.elasticsearch.action.bulk.BulkItemResponse.Failure;
-import org.elasticsearch.action.index.IndexRequest;
-import org.elasticsearch.action.search.SearchRequest;
-=======
->>>>>>> 66a955a6
 import org.elasticsearch.action.support.ActionFilters;
 import org.elasticsearch.action.support.AutoCreateIndex;
 import org.elasticsearch.action.support.HandledTransportAction;
@@ -60,376 +51,16 @@
     public TransportReindexAction(Settings settings, ThreadPool threadPool, ActionFilters actionFilters,
             IndexNameExpressionResolver indexNameExpressionResolver, ClusterService clusterService, ScriptService scriptService,
             AutoCreateIndex autoCreateIndex, Client client, TransportService transportService, ReindexSslConfig sslConfig) {
-<<<<<<< HEAD
-        super(ReindexAction.NAME, transportService, actionFilters, (Writeable.Reader<ReindexRequest>) ReindexRequest::new);
-        this.threadPool = threadPool;
-        this.clusterService = clusterService;
-        this.scriptService = scriptService;
-        this.autoCreateIndex = autoCreateIndex;
-        this.client = client;
-        remoteWhitelist = buildRemoteWhitelist(REMOTE_CLUSTER_WHITELIST.get(settings));
-        this.indexNameExpressionResolver = indexNameExpressionResolver;
-        this.sslConfig = sslConfig;
-=======
         super(ReindexAction.NAME, transportService, actionFilters, ReindexRequest::new);
         this.reindexValidator = new ReindexValidator(settings, clusterService, indexNameExpressionResolver, autoCreateIndex);
         this.reindexer = new Reindexer(clusterService, client, threadPool, scriptService, sslConfig);
 
->>>>>>> 66a955a6
     }
 
     @Override
     protected void doExecute(Task task, ReindexRequest request, ActionListener<BulkByScrollResponse> listener) {
-<<<<<<< HEAD
-        // We dispatch here because the new ReindexTask uses this action. When an action is executed locally,
-        // it is not dispatched from the ctor argument.
-        threadPool.generic().execute(new ActionRunnable<>(listener) {
-
-            @Override
-            protected void doRun() {
-                checkRemoteWhitelist(remoteWhitelist, request.getRemoteInfo());
-                ClusterState state = clusterService.state();
-                validateAgainstAliases(request.getSearchRequest(), request.getDestination(), request.getRemoteInfo(),
-                    indexNameExpressionResolver, autoCreateIndex, state);
-
-                BulkByScrollTask bulkByScrollTask = (BulkByScrollTask) task;
-
-                BulkByScrollParallelizationHelper.startSlicedAction(request, bulkByScrollTask, ReindexAction.INSTANCE, listener, client,
-                    clusterService.localNode(),
-                    () -> {
-                        ParentTaskAssigningClient assigningClient = new ParentTaskAssigningClient(client, clusterService.localNode(),
-                            bulkByScrollTask);
-                        new AsyncIndexBySearchAction(bulkByScrollTask, logger, assigningClient, threadPool, TransportReindexAction.this,
-                            request, state, listener).start();
-                    }
-                );
-            }
-        });
-    }
-
-    static void checkRemoteWhitelist(CharacterRunAutomaton whitelist, RemoteInfo remoteInfo) {
-        if (remoteInfo == null) {
-            return;
-        }
-        String check = remoteInfo.getHost() + ':' + remoteInfo.getPort();
-        if (whitelist.run(check)) {
-            return;
-        }
-        throw new IllegalArgumentException('[' + check + "] not whitelisted in " + REMOTE_CLUSTER_WHITELIST.getKey());
-    }
-
-    /**
-     * Build the {@link CharacterRunAutomaton} that represents the reindex-from-remote whitelist and make sure that it doesn't whitelist
-     * the world.
-     */
-    static CharacterRunAutomaton buildRemoteWhitelist(List<String> whitelist) {
-        if (whitelist.isEmpty()) {
-            return new CharacterRunAutomaton(Automata.makeEmpty());
-        }
-        Automaton automaton = Regex.simpleMatchToAutomaton(whitelist.toArray(Strings.EMPTY_ARRAY));
-        automaton = MinimizationOperations.minimize(automaton, Operations.DEFAULT_MAX_DETERMINIZED_STATES);
-        if (Operations.isTotal(automaton)) {
-            throw new IllegalArgumentException("Refusing to start because whitelist " + whitelist + " accepts all addresses. "
-                    + "This would allow users to reindex-from-remote any URL they like effectively having Elasticsearch make HTTP GETs "
-                    + "for them.");
-        }
-        return new CharacterRunAutomaton(automaton);
-    }
-
-    /**
-     * Throws an ActionRequestValidationException if the request tries to index
-     * back into the same index or into an index that points to two indexes.
-     * This cannot be done during request validation because the cluster state
-     * isn't available then. Package private for testing.
-     */
-    static void validateAgainstAliases(SearchRequest source, IndexRequest destination, RemoteInfo remoteInfo,
-                                         IndexNameExpressionResolver indexNameExpressionResolver, AutoCreateIndex autoCreateIndex,
-                                         ClusterState clusterState) {
-        if (remoteInfo != null) {
-            return;
-        }
-        String target = destination.index();
-        if (false == autoCreateIndex.shouldAutoCreate(target, clusterState)) {
-            /*
-             * If we're going to autocreate the index we don't need to resolve
-             * it. This is the same sort of dance that TransportIndexRequest
-             * uses to decide to autocreate the index.
-             */
-            target = indexNameExpressionResolver.concreteWriteIndex(clusterState, destination).getName();
-        }
-        for (String sourceIndex : indexNameExpressionResolver.concreteIndexNames(clusterState, source)) {
-            if (sourceIndex.equals(target)) {
-                ActionRequestValidationException e = new ActionRequestValidationException();
-                e.addValidationError("reindex cannot write into an index its reading from [" + target + ']');
-                throw e;
-            }
-        }
-    }
-
-    /**
-     * Build the {@link RestClient} used for reindexing from remote clusters.
-     * @param remoteInfo connection information for the remote cluster
-     * @param sslConfig configuration for potential outgoing HTTPS connections
-     * @param taskId the id of the current task. This is added to the thread name for easier tracking
-     * @param threadCollector a list in which we collect all the threads created by the client
-     */
-    static RestClient buildRestClient(RemoteInfo remoteInfo, ReindexSslConfig sslConfig, long taskId, List<Thread> threadCollector) {
-        Header[] clientHeaders = new Header[remoteInfo.getHeaders().size()];
-        int i = 0;
-        for (Map.Entry<String, String> header : remoteInfo.getHeaders().entrySet()) {
-            clientHeaders[i++] = new BasicHeader(header.getKey(), header.getValue());
-        }
-        final RestClientBuilder builder =
-            RestClient.builder(new HttpHost(remoteInfo.getHost(), remoteInfo.getPort(), remoteInfo.getScheme()))
-            .setDefaultHeaders(clientHeaders)
-            .setRequestConfigCallback(c -> {
-                c.setConnectTimeout(Math.toIntExact(remoteInfo.getConnectTimeout().millis()));
-                c.setSocketTimeout(Math.toIntExact(remoteInfo.getSocketTimeout().millis()));
-                return c;
-            })
-            .setHttpClientConfigCallback(c -> {
-                // Enable basic auth if it is configured
-                if (remoteInfo.getUsername() != null) {
-                    UsernamePasswordCredentials creds = new UsernamePasswordCredentials(remoteInfo.getUsername(),
-                        remoteInfo.getPassword());
-                    CredentialsProvider credentialsProvider = new BasicCredentialsProvider();
-                    credentialsProvider.setCredentials(AuthScope.ANY, creds);
-                    c.setDefaultCredentialsProvider(credentialsProvider);
-                }
-                // Stick the task id in the thread name so we can track down tasks from stack traces
-                AtomicInteger threads = new AtomicInteger();
-                c.setThreadFactory(r -> {
-                    String name = "es-client-" + taskId + "-" + threads.getAndIncrement();
-                    Thread t = new Thread(r, name);
-                    threadCollector.add(t);
-                    return t;
-                });
-                // Limit ourselves to one reactor thread because for now the search process is single threaded.
-                c.setDefaultIOReactorConfig(IOReactorConfig.custom().setIoThreadCount(1).build());
-                c.setSSLStrategy(sslConfig.getStrategy());
-                return c;
-            });
-        if (Strings.hasLength(remoteInfo.getPathPrefix()) && "/".equals(remoteInfo.getPathPrefix()) == false) {
-            builder.setPathPrefix(remoteInfo.getPathPrefix());
-        }
-        return builder.build();
-    }
-
-    /**
-     * Simple implementation of reindex using scrolling and bulk. There are tons
-     * of optimizations that can be done on certain types of reindex requests
-     * but this makes no attempt to do any of them so it can be as simple
-     * possible.
-     */
-    static class AsyncIndexBySearchAction extends AbstractAsyncBulkByScrollAction<ReindexRequest, TransportReindexAction> {
-        /**
-         * List of threads created by this process. Usually actions don't create threads in Elasticsearch. Instead they use the builtin
-         * {@link ThreadPool}s. But reindex-from-remote uses Elasticsearch's {@link RestClient} which doesn't use the
-         * {@linkplain ThreadPool}s because it uses httpasyncclient. It'd be a ton of trouble to work around creating those threads. So
-         * instead we let it create threads but we watch them carefully and assert that they are dead when the process is over.
-         */
-        private List<Thread> createdThreads = emptyList();
-
-        AsyncIndexBySearchAction(BulkByScrollTask task, Logger logger, ParentTaskAssigningClient client,
-                ThreadPool threadPool, TransportReindexAction action, ReindexRequest request, ClusterState clusterState,
-                ActionListener<BulkByScrollResponse> listener) {
-            super(task,
-                /*
-                 * We only need the source version if we're going to use it when write and we only do that when the destination request uses
-                 * external versioning.
-                 */
-                request.getDestination().versionType() != VersionType.INTERNAL,
-                false, logger, client, threadPool, action, request, listener);
-        }
-
-        @Override
-        protected ScrollableHitSource buildScrollableResultSource(BackoffPolicy backoffPolicy) {
-            if (mainRequest.getRemoteInfo() != null) {
-                RemoteInfo remoteInfo = mainRequest.getRemoteInfo();
-                createdThreads = synchronizedList(new ArrayList<>());
-                RestClient restClient = buildRestClient(remoteInfo, mainAction.sslConfig, task.getId(), createdThreads);
-                return new RemoteScrollableHitSource(logger, backoffPolicy, threadPool, worker::countSearchRetry,
-                    this::onScrollResponse, this::finishHim,
-                    restClient, remoteInfo.getQuery(), mainRequest.getSearchRequest());
-            }
-            return super.buildScrollableResultSource(backoffPolicy);
-        }
-
-        @Override
-        protected void finishHim(Exception failure, List<Failure> indexingFailures, List<SearchFailure> searchFailures, boolean timedOut) {
-            super.finishHim(failure, indexingFailures, searchFailures, timedOut);
-            // A little extra paranoia so we log something if we leave any threads running
-            for (Thread thread : createdThreads) {
-                if (thread.isAlive()) {
-                    assert false: "Failed to properly stop client thread [" + thread.getName() + "]";
-                    logger.error("Failed to properly stop client thread [{}]", thread.getName());
-                }
-            }
-        }
-
-        @Override
-        public BiFunction<RequestWrapper<?>, ScrollableHitSource.Hit, RequestWrapper<?>> buildScriptApplier() {
-            Script script = mainRequest.getScript();
-            if (script != null) {
-                return new ReindexScriptApplier(worker, mainAction.scriptService, script, script.getParams());
-            }
-            return super.buildScriptApplier();
-        }
-
-        @Override
-        protected RequestWrapper<IndexRequest> buildRequest(ScrollableHitSource.Hit doc) {
-            IndexRequest index = new IndexRequest();
-
-            // Copy the index from the request so we always write where it asked to write
-            index.index(mainRequest.getDestination().index());
-
-            // If the request override's type then the user wants all documents in that type. Otherwise keep the doc's type.
-            if (mainRequest.getDestination().type() == null) {
-                index.type(doc.getType());
-            } else {
-                index.type(mainRequest.getDestination().type());
-            }
-
-            /*
-             * Internal versioning can just use what we copied from the destination request. Otherwise we assume we're using external
-             * versioning and use the doc's version.
-             */
-            index.versionType(mainRequest.getDestination().versionType());
-            if (index.versionType() == INTERNAL) {
-                assert doc.getVersion() == -1 : "fetched version when we didn't have to";
-                index.version(mainRequest.getDestination().version());
-            } else {
-                index.version(doc.getVersion());
-            }
-
-            // id and source always come from the found doc. Scripts can change them but they operate on the index request.
-            index.id(doc.getId());
-
-            // the source xcontent type and destination could be different
-            final XContentType sourceXContentType = doc.getXContentType();
-            final XContentType mainRequestXContentType = mainRequest.getDestination().getContentType();
-            if (mainRequestXContentType != null && doc.getXContentType() != mainRequestXContentType) {
-                // we need to convert
-                try (InputStream stream = doc.getSource().streamInput();
-                     XContentParser parser = sourceXContentType.xContent()
-                         .createParser(NamedXContentRegistry.EMPTY, DeprecationHandler.THROW_UNSUPPORTED_OPERATION, stream);
-                     XContentBuilder builder = XContentBuilder.builder(mainRequestXContentType.xContent())) {
-                    parser.nextToken();
-                    builder.copyCurrentStructure(parser);
-                    index.source(BytesReference.bytes(builder), builder.contentType());
-                } catch (IOException e) {
-                    throw new UncheckedIOException("failed to convert hit from " + sourceXContentType + " to "
-                        + mainRequestXContentType, e);
-                }
-            } else {
-                index.source(doc.getSource(), doc.getXContentType());
-            }
-
-            /*
-             * The rest of the index request just has to be copied from the template. It may be changed later from scripts or the superclass
-             * here on out operates on the index request rather than the template.
-             */
-            index.routing(mainRequest.getDestination().routing());
-            index.setPipeline(mainRequest.getDestination().getPipeline());
-            // OpType is synthesized from version so it is handled when we copy version above.
-
-            return wrap(index);
-        }
-
-        /**
-         * Override the simple copy behavior to allow more fine grained control.
-         */
-        @Override
-        protected void copyRouting(RequestWrapper<?> request, String routing) {
-            String routingSpec = mainRequest.getDestination().routing();
-            if (routingSpec == null) {
-                super.copyRouting(request, routing);
-                return;
-            }
-            if (routingSpec.startsWith("=")) {
-                super.copyRouting(request, mainRequest.getDestination().routing().substring(1));
-                return;
-            }
-            switch (routingSpec) {
-            case "keep":
-                super.copyRouting(request, routing);
-                break;
-            case "discard":
-                super.copyRouting(request, null);
-                break;
-            default:
-                throw new IllegalArgumentException("Unsupported routing command");
-            }
-        }
-
-        class ReindexScriptApplier extends ScriptApplier {
-
-            ReindexScriptApplier(WorkerBulkByScrollTaskState taskWorker, ScriptService scriptService, Script script,
-                                 Map<String, Object> params) {
-                super(taskWorker, scriptService, script, params);
-            }
-
-            /*
-             * Methods below here handle script updating the index request. They try
-             * to be pretty liberal with regards to types because script are often
-             * dynamically typed.
-             */
-
-            @Override
-            protected void scriptChangedIndex(RequestWrapper<?> request, Object to) {
-                requireNonNull(to, "Can't reindex without a destination index!");
-                request.setIndex(to.toString());
-            }
-
-            @Override
-            protected void scriptChangedType(RequestWrapper<?> request, Object to) {
-                requireNonNull(to, "Can't reindex without a destination type!");
-                request.setType(to.toString());
-            }
-
-            @Override
-            protected void scriptChangedId(RequestWrapper<?> request, Object to) {
-                request.setId(Objects.toString(to, null));
-            }
-
-            @Override
-            protected void scriptChangedVersion(RequestWrapper<?> request, Object to) {
-                if (to == null) {
-                    request.setVersion(Versions.MATCH_ANY);
-                    request.setVersionType(INTERNAL);
-                } else {
-                    request.setVersion(asLong(to, VersionFieldMapper.NAME));
-                }
-            }
-
-            @Override
-            protected void scriptChangedRouting(RequestWrapper<?> request, Object to) {
-                request.setRouting(Objects.toString(to, null));
-            }
-
-            private long asLong(Object from, String name) {
-                /*
-                 * Stuffing a number into the map will have converted it to
-                 * some Number.
-                 * */
-                Number fromNumber;
-                try {
-                    fromNumber = (Number) from;
-                } catch (ClassCastException e) {
-                    throw new IllegalArgumentException(name + " may only be set to an int or a long but was [" + from + "]", e);
-                }
-                long l = fromNumber.longValue();
-                // Check that we didn't round when we fetched the value.
-                if (fromNumber.doubleValue() != l) {
-                    throw new IllegalArgumentException(name + " may only be set to an int or a long but was [" + from + "]");
-                }
-                return l;
-            }
-        }
-=======
         reindexValidator.initialValidation(request);
         BulkByScrollTask bulkByScrollTask = (BulkByScrollTask) task;
         reindexer.execute(bulkByScrollTask, request, listener);
->>>>>>> 66a955a6
     }
 }