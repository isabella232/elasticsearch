--- conflicted
+++ resolved
@@ -147,15 +147,10 @@
             super.setupFieldType(context);
             DateFormatter formatter = fieldType().dateTimeFormatter;
             if (fieldType().rangeType == RangeType.DATE) {
-<<<<<<< HEAD
                 if (Strings.hasLength(builder.pattern) &&
                     Objects.equals(builder.pattern, formatter.pattern()) == false ||
-                    Objects.equals(builder.locale, formatter.getLocale()) == false) {
+                    Objects.equals(builder.locale, formatter.locale()) == false) {
                     fieldType().setDateTimeFormatter(DateFormatters.forPattern(pattern).withLocale(locale));
-=======
-                if (!locale.equals(dateTimeFormatter.locale())) {
-                    fieldType().setDateTimeFormatter(dateTimeFormatter.withLocale(locale));
->>>>>>> dad6f1c9
                 }
             } else if (pattern != null) {
                 throw new IllegalArgumentException("field [" + name() + "] of type [" + fieldType().rangeType
@@ -242,23 +237,13 @@
             RangeFieldType that = (RangeFieldType) o;
             return Objects.equals(rangeType, that.rangeType) &&
             (rangeType == RangeType.DATE) ?
-<<<<<<< HEAD
                 Objects.equals(dateTimeFormatter, that.dateTimeFormatter)
-=======
-                Objects.equals(dateTimeFormatter.pattern(), that.dateTimeFormatter.pattern())
-                && Objects.equals(dateTimeFormatter.locale(), that.dateTimeFormatter.locale())
->>>>>>> dad6f1c9
                 : dateTimeFormatter == null && that.dateTimeFormatter == null;
         }
 
         @Override
         public int hashCode() {
-<<<<<<< HEAD
             return Objects.hash(super.hashCode(), rangeType, dateTimeFormatter);
-=======
-            return (dateTimeFormatter == null) ? Objects.hash(super.hashCode(), rangeType)
-                : Objects.hash(super.hashCode(), rangeType, dateTimeFormatter.pattern(), dateTimeFormatter.locale());
->>>>>>> dad6f1c9
         }
 
         @Override
@@ -420,19 +405,13 @@
 
         if (fieldType().rangeType == RangeType.DATE
                 && (includeDefaults || (fieldType().dateTimeFormatter() != null
-<<<<<<< HEAD
-                && fieldType().dateTimeFormatter().pattern()
-                        .equals(DateFieldMapper.DEFAULT_DATE_TIME_FORMATTER.pattern()) == false))) {
-            builder.field("format", fieldType().dateTimeFormatter.pattern());
-=======
                 && fieldType().dateTimeFormatter().pattern().equals(DateFieldMapper.DEFAULT_DATE_TIME_FORMATTER.pattern()) == false))) {
             builder.field("format", fieldType().dateTimeFormatter().pattern());
->>>>>>> dad6f1c9
         }
         if (fieldType().rangeType == RangeType.DATE
                 && (includeDefaults || (fieldType().dateTimeFormatter() != null
-                && fieldType().dateTimeFormatter().getLocale() != Locale.ROOT))) {
-            builder.field("locale", fieldType().dateTimeFormatter().getLocale());
+                && fieldType().dateTimeFormatter().locale() != Locale.ROOT))) {
+            builder.field("locale", fieldType().dateTimeFormatter().locale());
         }
         if (includeDefaults || coerce.explicit()) {
             builder.field("coerce", coerce.value());
