--- conflicted
+++ resolved
@@ -510,11 +510,7 @@
 
         @Override
         public ValuesSourceType getValuesSourceType() {
-<<<<<<< HEAD
             return CoreValuesSourceType.DATE;
-=======
-            return CoreValuesSourceType.NUMERIC;
->>>>>>> cc00fd7e
         }
 
         @Override
