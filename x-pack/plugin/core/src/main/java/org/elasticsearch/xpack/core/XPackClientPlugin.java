/*
 * Copyright Elasticsearch B.V. and/or licensed to Elasticsearch B.V. under one
 * or more contributor license agreements. Licensed under the Elastic License;
 * you may not use this file except in compliance with the Elastic License.
 */
package org.elasticsearch.xpack.core;

import org.elasticsearch.action.Action;
import org.elasticsearch.action.ActionResponse;
import org.elasticsearch.cluster.ClusterState;
import org.elasticsearch.cluster.NamedDiff;
import org.elasticsearch.cluster.metadata.MetaData;
import org.elasticsearch.common.ParseField;
import org.elasticsearch.common.io.stream.NamedWriteableRegistry;
import org.elasticsearch.common.settings.Setting;
import org.elasticsearch.common.settings.Settings;
import org.elasticsearch.common.xcontent.NamedXContentRegistry;
import org.elasticsearch.license.DeleteLicenseAction;
import org.elasticsearch.license.GetBasicStatusAction;
import org.elasticsearch.license.GetLicenseAction;
import org.elasticsearch.license.GetTrialStatusAction;
import org.elasticsearch.license.LicenseService;
import org.elasticsearch.license.LicensesMetaData;
import org.elasticsearch.license.PostStartBasicAction;
import org.elasticsearch.license.PostStartTrialAction;
import org.elasticsearch.license.PutLicenseAction;
import org.elasticsearch.persistent.PersistentTaskParams;
import org.elasticsearch.persistent.PersistentTaskState;
import org.elasticsearch.plugins.ActionPlugin;
import org.elasticsearch.plugins.NetworkPlugin;
import org.elasticsearch.plugins.Plugin;
import org.elasticsearch.tasks.Task;
import org.elasticsearch.xpack.core.action.TransportFreezeIndexAction;
import org.elasticsearch.xpack.core.action.XPackInfoAction;
import org.elasticsearch.xpack.core.action.XPackUsageAction;
import org.elasticsearch.xpack.core.beats.BeatsFeatureSetUsage;
import org.elasticsearch.xpack.core.ccr.AutoFollowMetadata;
import org.elasticsearch.xpack.ccr.CCRInfoTransportAction;
import org.elasticsearch.xpack.core.dataframe.DataFrameFeatureSetUsage;
import org.elasticsearch.xpack.core.dataframe.DataFrameField;
import org.elasticsearch.xpack.core.dataframe.action.DeleteDataFrameTransformAction;
import org.elasticsearch.xpack.core.dataframe.action.GetDataFrameTransformsAction;
import org.elasticsearch.xpack.core.dataframe.action.GetDataFrameTransformsStatsAction;
import org.elasticsearch.xpack.core.dataframe.action.PreviewDataFrameTransformAction;
import org.elasticsearch.xpack.core.dataframe.action.PutDataFrameTransformAction;
import org.elasticsearch.xpack.core.dataframe.action.StartDataFrameTransformAction;
import org.elasticsearch.xpack.core.dataframe.action.StartDataFrameTransformTaskAction;
import org.elasticsearch.xpack.core.dataframe.action.StopDataFrameTransformAction;
import org.elasticsearch.xpack.core.dataframe.transforms.DataFrameTransform;
import org.elasticsearch.xpack.core.dataframe.transforms.DataFrameTransformState;
import org.elasticsearch.xpack.core.dataframe.transforms.SyncConfig;
import org.elasticsearch.xpack.core.dataframe.transforms.TimeSyncConfig;
import org.elasticsearch.xpack.core.deprecation.DeprecationInfoAction;
import org.elasticsearch.xpack.core.graph.GraphFeatureSetUsage;
import org.elasticsearch.xpack.core.graph.action.GraphExploreAction;
import org.elasticsearch.xpack.core.indexlifecycle.AllocateAction;
import org.elasticsearch.xpack.core.indexlifecycle.DeleteAction;
import org.elasticsearch.xpack.core.indexlifecycle.ForceMergeAction;
import org.elasticsearch.xpack.core.indexlifecycle.FreezeAction;
import org.elasticsearch.xpack.core.indexlifecycle.IndexLifecycleFeatureSetUsage;
import org.elasticsearch.xpack.core.indexlifecycle.IndexLifecycleMetadata;
import org.elasticsearch.xpack.core.indexlifecycle.LifecycleAction;
import org.elasticsearch.xpack.core.indexlifecycle.LifecycleType;
import org.elasticsearch.xpack.core.indexlifecycle.ReadOnlyAction;
import org.elasticsearch.xpack.core.indexlifecycle.RolloverAction;
import org.elasticsearch.xpack.core.indexlifecycle.SetPriorityAction;
import org.elasticsearch.xpack.core.indexlifecycle.ShrinkAction;
import org.elasticsearch.xpack.core.indexlifecycle.TimeseriesLifecycleType;
import org.elasticsearch.xpack.core.indexlifecycle.UnfollowAction;
import org.elasticsearch.xpack.core.indexlifecycle.action.DeleteLifecycleAction;
import org.elasticsearch.xpack.core.indexlifecycle.action.ExplainLifecycleAction;
import org.elasticsearch.xpack.core.indexlifecycle.action.GetLifecycleAction;
import org.elasticsearch.xpack.core.indexlifecycle.action.MoveToStepAction;
import org.elasticsearch.xpack.core.indexlifecycle.action.PutLifecycleAction;
import org.elasticsearch.xpack.core.indexlifecycle.action.RemoveIndexLifecyclePolicyAction;
import org.elasticsearch.xpack.core.indexlifecycle.action.RetryAction;
import org.elasticsearch.xpack.core.logstash.LogstashFeatureSetUsage;
import org.elasticsearch.xpack.core.ml.MachineLearningFeatureSetUsage;
import org.elasticsearch.xpack.core.ml.MlMetadata;
import org.elasticsearch.xpack.core.ml.MlTasks;
import org.elasticsearch.xpack.core.ml.action.CloseJobAction;
import org.elasticsearch.xpack.core.ml.action.DeleteCalendarAction;
import org.elasticsearch.xpack.core.ml.action.DeleteCalendarEventAction;
import org.elasticsearch.xpack.core.ml.action.DeleteDataFrameAnalyticsAction;
import org.elasticsearch.xpack.core.ml.action.DeleteDatafeedAction;
import org.elasticsearch.xpack.core.ml.action.DeleteExpiredDataAction;
import org.elasticsearch.xpack.core.ml.action.DeleteFilterAction;
import org.elasticsearch.xpack.core.ml.action.DeleteForecastAction;
import org.elasticsearch.xpack.core.ml.action.DeleteJobAction;
import org.elasticsearch.xpack.core.ml.action.DeleteModelSnapshotAction;
import org.elasticsearch.xpack.core.ml.action.EvaluateDataFrameAction;
import org.elasticsearch.xpack.core.ml.action.FinalizeJobExecutionAction;
import org.elasticsearch.xpack.core.ml.action.FindFileStructureAction;
import org.elasticsearch.xpack.core.ml.action.FlushJobAction;
import org.elasticsearch.xpack.core.ml.action.ForecastJobAction;
import org.elasticsearch.xpack.core.ml.action.GetBucketsAction;
import org.elasticsearch.xpack.core.ml.action.GetCalendarEventsAction;
import org.elasticsearch.xpack.core.ml.action.GetCalendarsAction;
import org.elasticsearch.xpack.core.ml.action.GetCategoriesAction;
import org.elasticsearch.xpack.core.ml.action.GetDataFrameAnalyticsAction;
import org.elasticsearch.xpack.core.ml.action.GetDataFrameAnalyticsStatsAction;
import org.elasticsearch.xpack.core.ml.action.GetDatafeedsAction;
import org.elasticsearch.xpack.core.ml.action.GetDatafeedsStatsAction;
import org.elasticsearch.xpack.core.ml.action.GetFiltersAction;
import org.elasticsearch.xpack.core.ml.action.GetInfluencersAction;
import org.elasticsearch.xpack.core.ml.action.GetJobsAction;
import org.elasticsearch.xpack.core.ml.action.GetJobsStatsAction;
import org.elasticsearch.xpack.core.ml.action.GetModelSnapshotsAction;
import org.elasticsearch.xpack.core.ml.action.GetOverallBucketsAction;
import org.elasticsearch.xpack.core.ml.action.GetRecordsAction;
import org.elasticsearch.xpack.core.ml.action.IsolateDatafeedAction;
import org.elasticsearch.xpack.core.ml.action.KillProcessAction;
import org.elasticsearch.xpack.core.ml.action.MlInfoAction;
import org.elasticsearch.xpack.core.ml.action.OpenJobAction;
import org.elasticsearch.xpack.core.ml.action.PersistJobAction;
import org.elasticsearch.xpack.core.ml.action.PostCalendarEventsAction;
import org.elasticsearch.xpack.core.ml.action.PostDataAction;
import org.elasticsearch.xpack.core.ml.action.PreviewDatafeedAction;
import org.elasticsearch.xpack.core.ml.action.PutCalendarAction;
import org.elasticsearch.xpack.core.ml.action.PutDataFrameAnalyticsAction;
import org.elasticsearch.xpack.core.ml.action.PutDatafeedAction;
import org.elasticsearch.xpack.core.ml.action.PutFilterAction;
import org.elasticsearch.xpack.core.ml.action.PutJobAction;
import org.elasticsearch.xpack.core.ml.action.RevertModelSnapshotAction;
import org.elasticsearch.xpack.core.ml.action.SetUpgradeModeAction;
import org.elasticsearch.xpack.core.ml.action.StartDataFrameAnalyticsAction;
import org.elasticsearch.xpack.core.ml.action.StartDatafeedAction;
import org.elasticsearch.xpack.core.ml.action.StopDatafeedAction;
import org.elasticsearch.xpack.core.ml.action.UpdateCalendarJobAction;
import org.elasticsearch.xpack.core.ml.action.UpdateDatafeedAction;
import org.elasticsearch.xpack.core.ml.action.UpdateFilterAction;
import org.elasticsearch.xpack.core.ml.action.UpdateJobAction;
import org.elasticsearch.xpack.core.ml.action.UpdateModelSnapshotAction;
import org.elasticsearch.xpack.core.ml.action.UpdateProcessAction;
import org.elasticsearch.xpack.core.ml.action.ValidateDetectorAction;
import org.elasticsearch.xpack.core.ml.action.ValidateJobConfigAction;
import org.elasticsearch.xpack.core.ml.datafeed.DatafeedState;
import org.elasticsearch.xpack.core.ml.dataframe.DataFrameAnalyticsTaskState;
import org.elasticsearch.xpack.core.ml.dataframe.analyses.DataFrameAnalysis;
import org.elasticsearch.xpack.core.ml.dataframe.analyses.OutlierDetection;
import org.elasticsearch.xpack.core.ml.dataframe.evaluation.Evaluation;
import org.elasticsearch.xpack.core.ml.dataframe.evaluation.EvaluationMetricResult;
import org.elasticsearch.xpack.core.ml.dataframe.evaluation.softclassification.AucRoc;
import org.elasticsearch.xpack.core.ml.dataframe.evaluation.softclassification.BinarySoftClassification;
import org.elasticsearch.xpack.core.ml.dataframe.evaluation.softclassification.ConfusionMatrix;
import org.elasticsearch.xpack.core.ml.dataframe.evaluation.softclassification.Precision;
import org.elasticsearch.xpack.core.ml.dataframe.evaluation.softclassification.Recall;
import org.elasticsearch.xpack.core.ml.dataframe.evaluation.softclassification.ScoreByThresholdResult;
import org.elasticsearch.xpack.core.ml.dataframe.evaluation.softclassification.SoftClassificationMetric;
import org.elasticsearch.xpack.core.ml.job.config.JobTaskState;
import org.elasticsearch.xpack.core.monitoring.MonitoringFeatureSetUsage;
import org.elasticsearch.xpack.core.rollup.RollupFeatureSetUsage;
import org.elasticsearch.xpack.core.rollup.RollupField;
import org.elasticsearch.xpack.core.rollup.action.DeleteRollupJobAction;
import org.elasticsearch.xpack.core.rollup.action.GetRollupCapsAction;
import org.elasticsearch.xpack.core.rollup.action.GetRollupJobsAction;
import org.elasticsearch.xpack.core.rollup.action.PutRollupJobAction;
import org.elasticsearch.xpack.core.rollup.action.RollupSearchAction;
import org.elasticsearch.xpack.core.rollup.action.StartRollupJobAction;
import org.elasticsearch.xpack.core.rollup.action.StopRollupJobAction;
import org.elasticsearch.xpack.core.rollup.job.RollupJob;
import org.elasticsearch.xpack.core.rollup.job.RollupJobStatus;
import org.elasticsearch.xpack.core.security.SecurityFeatureSetUsage;
import org.elasticsearch.xpack.core.security.action.CreateApiKeyAction;
import org.elasticsearch.xpack.core.security.action.GetApiKeyAction;
import org.elasticsearch.xpack.core.security.action.InvalidateApiKeyAction;
import org.elasticsearch.xpack.core.security.action.realm.ClearRealmCacheAction;
import org.elasticsearch.xpack.core.security.action.role.ClearRolesCacheAction;
import org.elasticsearch.xpack.core.security.action.role.DeleteRoleAction;
import org.elasticsearch.xpack.core.security.action.role.GetRolesAction;
import org.elasticsearch.xpack.core.security.action.role.PutRoleAction;
import org.elasticsearch.xpack.core.security.action.rolemapping.DeleteRoleMappingAction;
import org.elasticsearch.xpack.core.security.action.rolemapping.GetRoleMappingsAction;
import org.elasticsearch.xpack.core.security.action.rolemapping.PutRoleMappingAction;
import org.elasticsearch.xpack.core.security.action.token.CreateTokenAction;
import org.elasticsearch.xpack.core.security.action.token.InvalidateTokenAction;
import org.elasticsearch.xpack.core.security.action.token.RefreshTokenAction;
import org.elasticsearch.xpack.core.security.action.user.AuthenticateAction;
import org.elasticsearch.xpack.core.security.action.user.ChangePasswordAction;
import org.elasticsearch.xpack.core.security.action.user.DeleteUserAction;
import org.elasticsearch.xpack.core.security.action.user.GetUsersAction;
import org.elasticsearch.xpack.core.security.action.user.HasPrivilegesAction;
import org.elasticsearch.xpack.core.security.action.user.PutUserAction;
import org.elasticsearch.xpack.core.security.action.user.SetEnabledAction;
import org.elasticsearch.xpack.core.security.authc.TokenMetaData;
import org.elasticsearch.xpack.core.security.authc.support.mapper.expressiondsl.AllExpression;
import org.elasticsearch.xpack.core.security.authc.support.mapper.expressiondsl.AnyExpression;
import org.elasticsearch.xpack.core.security.authc.support.mapper.expressiondsl.ExceptExpression;
import org.elasticsearch.xpack.core.security.authc.support.mapper.expressiondsl.FieldExpression;
import org.elasticsearch.xpack.core.security.authc.support.mapper.expressiondsl.RoleMapperExpression;
import org.elasticsearch.xpack.core.security.authz.privilege.ConditionalClusterPrivilege;
import org.elasticsearch.xpack.core.security.authz.privilege.ConditionalClusterPrivileges;
import org.elasticsearch.xpack.core.sql.SqlFeatureSetUsage;
import org.elasticsearch.xpack.core.ssl.action.GetCertificateInfoAction;
import org.elasticsearch.xpack.core.upgrade.actions.IndexUpgradeAction;
import org.elasticsearch.xpack.core.upgrade.actions.IndexUpgradeInfoAction;
import org.elasticsearch.xpack.core.vectors.VectorsFeatureSetUsage;
import org.elasticsearch.xpack.core.watcher.WatcherFeatureSetUsage;
import org.elasticsearch.xpack.core.watcher.WatcherMetaData;
import org.elasticsearch.xpack.core.watcher.transport.actions.ack.AckWatchAction;
import org.elasticsearch.xpack.core.watcher.transport.actions.activate.ActivateWatchAction;
import org.elasticsearch.xpack.core.watcher.transport.actions.delete.DeleteWatchAction;
import org.elasticsearch.xpack.core.watcher.transport.actions.execute.ExecuteWatchAction;
import org.elasticsearch.xpack.core.watcher.transport.actions.get.GetWatchAction;
import org.elasticsearch.xpack.core.watcher.transport.actions.put.PutWatchAction;
import org.elasticsearch.xpack.core.watcher.transport.actions.service.WatcherServiceAction;
import org.elasticsearch.xpack.core.watcher.transport.actions.stats.WatcherStatsAction;

import java.util.ArrayList;
import java.util.Arrays;
import java.util.List;
import java.util.Optional;

// TODO: merge this into XPackPlugin
public class XPackClientPlugin extends Plugin implements ActionPlugin, NetworkPlugin {

    static Optional<String> X_PACK_FEATURE = Optional.of("x-pack");

    @Override
    protected Optional<String> getFeature() {
        return X_PACK_FEATURE;
    }

    private final Settings settings;

    public XPackClientPlugin(final Settings settings) {
        this.settings = settings;
    }

    @Override
    public List<Setting<?>> getSettings() {
        ArrayList<Setting<?>> settings = new ArrayList<>();
        // the only licensing one
        settings.add(Setting.groupSetting("license.", Setting.Property.NodeScope));

        //TODO split these settings up
        settings.addAll(XPackSettings.getAllSettings());

        settings.add(LicenseService.SELF_GENERATED_LICENSE_TYPE);

        // we add the `xpack.version` setting to all internal indices
        settings.add(Setting.simpleString("index.xpack.version", Setting.Property.IndexScope));

        return settings;
    }

    @Override
    public List<Action<? extends ActionResponse>> getClientActions() {
        return Arrays.asList(
                // deprecation
                DeprecationInfoAction.INSTANCE,
                // graph
                GraphExploreAction.INSTANCE,
                // ML
                GetJobsAction.INSTANCE,
                GetJobsStatsAction.INSTANCE,
                MlInfoAction.INSTANCE,
                PutJobAction.INSTANCE,
                UpdateJobAction.INSTANCE,
                DeleteJobAction.INSTANCE,
                OpenJobAction.INSTANCE,
                GetFiltersAction.INSTANCE,
                PutFilterAction.INSTANCE,
                UpdateFilterAction.INSTANCE,
                DeleteFilterAction.INSTANCE,
                KillProcessAction.INSTANCE,
                GetBucketsAction.INSTANCE,
                GetInfluencersAction.INSTANCE,
                GetOverallBucketsAction.INSTANCE,
                GetRecordsAction.INSTANCE,
                PostDataAction.INSTANCE,
                CloseJobAction.INSTANCE,
                FinalizeJobExecutionAction.INSTANCE,
                FlushJobAction.INSTANCE,
                ValidateDetectorAction.INSTANCE,
                ValidateJobConfigAction.INSTANCE,
                GetCategoriesAction.INSTANCE,
                GetModelSnapshotsAction.INSTANCE,
                RevertModelSnapshotAction.INSTANCE,
                UpdateModelSnapshotAction.INSTANCE,
                GetDatafeedsAction.INSTANCE,
                GetDatafeedsStatsAction.INSTANCE,
                PutDatafeedAction.INSTANCE,
                UpdateDatafeedAction.INSTANCE,
                DeleteDatafeedAction.INSTANCE,
                PreviewDatafeedAction.INSTANCE,
                StartDatafeedAction.INSTANCE,
                StopDatafeedAction.INSTANCE,
                IsolateDatafeedAction.INSTANCE,
                DeleteModelSnapshotAction.INSTANCE,
                UpdateProcessAction.INSTANCE,
                DeleteExpiredDataAction.INSTANCE,
                ForecastJobAction.INSTANCE,
                DeleteForecastAction.INSTANCE,
                GetCalendarsAction.INSTANCE,
                PutCalendarAction.INSTANCE,
                DeleteCalendarAction.INSTANCE,
                DeleteCalendarEventAction.INSTANCE,
                UpdateCalendarJobAction.INSTANCE,
                GetCalendarEventsAction.INSTANCE,
                PostCalendarEventsAction.INSTANCE,
                PersistJobAction.INSTANCE,
                FindFileStructureAction.INSTANCE,
                SetUpgradeModeAction.INSTANCE,
                PutDataFrameAnalyticsAction.INSTANCE,
                GetDataFrameAnalyticsAction.INSTANCE,
                GetDataFrameAnalyticsStatsAction.INSTANCE,
                DeleteDataFrameAnalyticsAction.INSTANCE,
                StartDataFrameAnalyticsAction.INSTANCE,
                EvaluateDataFrameAction.INSTANCE,
                // security
                ClearRealmCacheAction.INSTANCE,
                ClearRolesCacheAction.INSTANCE,
                GetUsersAction.INSTANCE,
                PutUserAction.INSTANCE,
                DeleteUserAction.INSTANCE,
                GetRolesAction.INSTANCE,
                PutRoleAction.INSTANCE,
                DeleteRoleAction.INSTANCE,
                ChangePasswordAction.INSTANCE,
                AuthenticateAction.INSTANCE,
                SetEnabledAction.INSTANCE,
                HasPrivilegesAction.INSTANCE,
                GetRoleMappingsAction.INSTANCE,
                PutRoleMappingAction.INSTANCE,
                DeleteRoleMappingAction.INSTANCE,
                CreateTokenAction.INSTANCE,
                InvalidateTokenAction.INSTANCE,
                GetCertificateInfoAction.INSTANCE,
                RefreshTokenAction.INSTANCE,
                CreateApiKeyAction.INSTANCE,
                InvalidateApiKeyAction.INSTANCE,
                GetApiKeyAction.INSTANCE,
                // upgrade
                IndexUpgradeInfoAction.INSTANCE,
                IndexUpgradeAction.INSTANCE,
                // watcher
                PutWatchAction.INSTANCE,
                DeleteWatchAction.INSTANCE,
                GetWatchAction.INSTANCE,
                WatcherStatsAction.INSTANCE,
                AckWatchAction.INSTANCE,
                ActivateWatchAction.INSTANCE,
                WatcherServiceAction.INSTANCE,
                ExecuteWatchAction.INSTANCE,
                // license
                PutLicenseAction.INSTANCE,
                GetLicenseAction.INSTANCE,
                DeleteLicenseAction.INSTANCE,
                PostStartTrialAction.INSTANCE,
                GetTrialStatusAction.INSTANCE,
                PostStartBasicAction.INSTANCE,
                GetBasicStatusAction.INSTANCE,
                // x-pack
                XPackInfoAction.INSTANCE,
                XPackUsageAction.INSTANCE,
                // rollup
                RollupSearchAction.INSTANCE,
                PutRollupJobAction.INSTANCE,
                StartRollupJobAction.INSTANCE,
                StopRollupJobAction.INSTANCE,
                DeleteRollupJobAction.INSTANCE,
                GetRollupJobsAction.INSTANCE,
                GetRollupCapsAction.INSTANCE,
                // ILM
                DeleteLifecycleAction.INSTANCE,
                GetLifecycleAction.INSTANCE,
                PutLifecycleAction.INSTANCE,
                ExplainLifecycleAction.INSTANCE,
                RemoveIndexLifecyclePolicyAction.INSTANCE,
                MoveToStepAction.INSTANCE,
                RetryAction.INSTANCE,
                TransportFreezeIndexAction.FreezeIndexAction.INSTANCE,
                // Data Frame
                PutDataFrameTransformAction.INSTANCE,
                StartDataFrameTransformAction.INSTANCE,
                StartDataFrameTransformTaskAction.INSTANCE,
                StopDataFrameTransformAction.INSTANCE,
                DeleteDataFrameTransformAction.INSTANCE,
                GetDataFrameTransformsAction.INSTANCE,
                GetDataFrameTransformsStatsAction.INSTANCE,
                PreviewDataFrameTransformAction.INSTANCE
        );
    }

    @Override
    public List<NamedWriteableRegistry.Entry> getNamedWriteables() {
        return Arrays.asList(
                // graph
                new NamedWriteableRegistry.Entry(XPackFeatureSet.Usage.class, XPackField.GRAPH, GraphFeatureSetUsage::new),
                // logstash
                new NamedWriteableRegistry.Entry(XPackFeatureSet.Usage.class, XPackField.LOGSTASH, LogstashFeatureSetUsage::new),
                // beats
                new NamedWriteableRegistry.Entry(XPackFeatureSet.Usage.class, XPackField.BEATS, BeatsFeatureSetUsage::new),
                // ML - Custom metadata
                new NamedWriteableRegistry.Entry(MetaData.Custom.class, "ml", MlMetadata::new),
                new NamedWriteableRegistry.Entry(NamedDiff.class, "ml", MlMetadata.MlMetadataDiff::new),
                // ML - Persistent action requests
                new NamedWriteableRegistry.Entry(PersistentTaskParams.class, MlTasks.DATAFEED_TASK_NAME,
                        StartDatafeedAction.DatafeedParams::new),
                new NamedWriteableRegistry.Entry(PersistentTaskParams.class, MlTasks.JOB_TASK_NAME,
                        OpenJobAction.JobParams::new),
                new NamedWriteableRegistry.Entry(PersistentTaskParams.class, MlTasks.DATA_FRAME_ANALYTICS_TASK_NAME,
                    StartDataFrameAnalyticsAction.TaskParams::new),
                // ML - Task states
                new NamedWriteableRegistry.Entry(PersistentTaskState.class, JobTaskState.NAME, JobTaskState::new),
                new NamedWriteableRegistry.Entry(PersistentTaskState.class, DatafeedState.NAME, DatafeedState::fromStream),
                new NamedWriteableRegistry.Entry(PersistentTaskState.class, DataFrameAnalyticsTaskState.NAME,
                    DataFrameAnalyticsTaskState::new),
                new NamedWriteableRegistry.Entry(XPackFeatureSet.Usage.class, XPackField.MACHINE_LEARNING,
                        MachineLearningFeatureSetUsage::new),
                // ML - Data frame analytics
                new NamedWriteableRegistry.Entry(DataFrameAnalysis.class, OutlierDetection.NAME.getPreferredName(), OutlierDetection::new),
                // ML - Data frame evaluation
                new NamedWriteableRegistry.Entry(Evaluation.class, BinarySoftClassification.NAME.getPreferredName(),
                        BinarySoftClassification::new),
                new NamedWriteableRegistry.Entry(SoftClassificationMetric.class, AucRoc.NAME.getPreferredName(), AucRoc::new),
                new NamedWriteableRegistry.Entry(SoftClassificationMetric.class, Precision.NAME.getPreferredName(), Precision::new),
                new NamedWriteableRegistry.Entry(SoftClassificationMetric.class, Recall.NAME.getPreferredName(), Recall::new),
                new NamedWriteableRegistry.Entry(SoftClassificationMetric.class, ConfusionMatrix.NAME.getPreferredName(),
                        ConfusionMatrix::new),
                new NamedWriteableRegistry.Entry(EvaluationMetricResult.class, AucRoc.NAME.getPreferredName(), AucRoc.Result::new),
                new NamedWriteableRegistry.Entry(EvaluationMetricResult.class, ScoreByThresholdResult.NAME, ScoreByThresholdResult::new),
                new NamedWriteableRegistry.Entry(EvaluationMetricResult.class, ConfusionMatrix.NAME.getPreferredName(),
                        ConfusionMatrix.Result::new),

                // monitoring
                new NamedWriteableRegistry.Entry(XPackFeatureSet.Usage.class, XPackField.MONITORING, MonitoringFeatureSetUsage::new),
                // security
                new NamedWriteableRegistry.Entry(ClusterState.Custom.class, TokenMetaData.TYPE, TokenMetaData::new),
                new NamedWriteableRegistry.Entry(NamedDiff.class, TokenMetaData.TYPE, TokenMetaData::readDiffFrom),
                new NamedWriteableRegistry.Entry(XPackFeatureSet.Usage.class, XPackField.SECURITY, SecurityFeatureSetUsage::new),
                // security : conditional privileges
                new NamedWriteableRegistry.Entry(ConditionalClusterPrivilege.class,
                    ConditionalClusterPrivileges.ManageApplicationPrivileges.WRITEABLE_NAME,
                    ConditionalClusterPrivileges.ManageApplicationPrivileges::createFrom),
                // security : role-mappings
                new NamedWriteableRegistry.Entry(RoleMapperExpression.class, AllExpression.NAME, AllExpression::new),
                new NamedWriteableRegistry.Entry(RoleMapperExpression.class, AnyExpression.NAME, AnyExpression::new),
                new NamedWriteableRegistry.Entry(RoleMapperExpression.class, FieldExpression.NAME, FieldExpression::new),
                new NamedWriteableRegistry.Entry(RoleMapperExpression.class, ExceptExpression.NAME, ExceptExpression::new),
                // sql
                new NamedWriteableRegistry.Entry(XPackFeatureSet.Usage.class, XPackField.SQL, SqlFeatureSetUsage::new),
                // watcher
                new NamedWriteableRegistry.Entry(MetaData.Custom.class, WatcherMetaData.TYPE, WatcherMetaData::new),
                new NamedWriteableRegistry.Entry(NamedDiff.class, WatcherMetaData.TYPE, WatcherMetaData::readDiffFrom),
                new NamedWriteableRegistry.Entry(XPackFeatureSet.Usage.class, XPackField.WATCHER, WatcherFeatureSetUsage::new),
                // licensing
                new NamedWriteableRegistry.Entry(MetaData.Custom.class, LicensesMetaData.TYPE, LicensesMetaData::new),
                new NamedWriteableRegistry.Entry(NamedDiff.class, LicensesMetaData.TYPE, LicensesMetaData::readDiffFrom),
                // rollup
                new NamedWriteableRegistry.Entry(XPackFeatureSet.Usage.class, XPackField.ROLLUP, RollupFeatureSetUsage::new),
                new NamedWriteableRegistry.Entry(PersistentTaskParams.class, RollupJob.NAME, RollupJob::new),
                new NamedWriteableRegistry.Entry(Task.Status.class, RollupJobStatus.NAME, RollupJobStatus::new),
                new NamedWriteableRegistry.Entry(PersistentTaskState.class, RollupJobStatus.NAME, RollupJobStatus::new),
                // ccr
                new NamedWriteableRegistry.Entry(AutoFollowMetadata.class, AutoFollowMetadata.TYPE, AutoFollowMetadata::new),
                new NamedWriteableRegistry.Entry(MetaData.Custom.class, AutoFollowMetadata.TYPE, AutoFollowMetadata::new),
                new NamedWriteableRegistry.Entry(NamedDiff.class, AutoFollowMetadata.TYPE,
                    in -> AutoFollowMetadata.readDiffFrom(MetaData.Custom.class, AutoFollowMetadata.TYPE, in)),
                new NamedWriteableRegistry.Entry(XPackFeatureSet.Usage.class, XPackField.CCR, CCRInfoTransportAction.Usage::new),
                // ILM
                new NamedWriteableRegistry.Entry(XPackFeatureSet.Usage.class, XPackField.INDEX_LIFECYCLE,
                    IndexLifecycleFeatureSetUsage::new),
                // ILM - Custom Metadata
                new NamedWriteableRegistry.Entry(MetaData.Custom.class, IndexLifecycleMetadata.TYPE, IndexLifecycleMetadata::new),
                new NamedWriteableRegistry.Entry(NamedDiff.class, IndexLifecycleMetadata.TYPE,
                    IndexLifecycleMetadata.IndexLifecycleMetadataDiff::new),
                // ILM - LifecycleTypes
                new NamedWriteableRegistry.Entry(LifecycleType.class, TimeseriesLifecycleType.TYPE,
                    (in) -> TimeseriesLifecycleType.INSTANCE),
                // ILM - Lifecycle Actions
                new NamedWriteableRegistry.Entry(LifecycleAction.class, AllocateAction.NAME, AllocateAction::new),
                new NamedWriteableRegistry.Entry(LifecycleAction.class, ForceMergeAction.NAME, ForceMergeAction::new),
                new NamedWriteableRegistry.Entry(LifecycleAction.class, ReadOnlyAction.NAME, ReadOnlyAction::new),
                new NamedWriteableRegistry.Entry(LifecycleAction.class, RolloverAction.NAME, RolloverAction::new),
                new NamedWriteableRegistry.Entry(LifecycleAction.class, ShrinkAction.NAME, ShrinkAction::new),
                new NamedWriteableRegistry.Entry(LifecycleAction.class, DeleteAction.NAME, DeleteAction::new),
                new NamedWriteableRegistry.Entry(LifecycleAction.class, FreezeAction.NAME, FreezeAction::new),
                new NamedWriteableRegistry.Entry(LifecycleAction.class, SetPriorityAction.NAME, SetPriorityAction::new),
                new NamedWriteableRegistry.Entry(LifecycleAction.class, UnfollowAction.NAME, UnfollowAction::new),
                // Data Frame
                new NamedWriteableRegistry.Entry(XPackFeatureSet.Usage.class, XPackField.DATA_FRAME, DataFrameFeatureSetUsage::new),
                new NamedWriteableRegistry.Entry(PersistentTaskParams.class, DataFrameField.TASK_NAME, DataFrameTransform::new),
                new NamedWriteableRegistry.Entry(Task.Status.class, DataFrameField.TASK_NAME, DataFrameTransformState::new),
                new NamedWriteableRegistry.Entry(PersistentTaskState.class, DataFrameField.TASK_NAME, DataFrameTransformState::new),
<<<<<<< HEAD
                new NamedWriteableRegistry.Entry(SyncConfig.class, DataFrameField.TIME_BASED_SYNC.getPreferredName(), TimeSyncConfig::new)

=======
                // Vectors
                new NamedWriteableRegistry.Entry(XPackFeatureSet.Usage.class, XPackField.VECTORS, VectorsFeatureSetUsage::new)
>>>>>>> 45e8d542
        );
    }

    @Override
    public List<NamedXContentRegistry.Entry> getNamedXContent() {
        return Arrays.asList(
                // ML - Custom metadata
                new NamedXContentRegistry.Entry(MetaData.Custom.class, new ParseField("ml"),
                        parser -> MlMetadata.LENIENT_PARSER.parse(parser, null).build()),
                // ML - Persistent action requests
                new NamedXContentRegistry.Entry(PersistentTaskParams.class, new ParseField(MlTasks.DATAFEED_TASK_NAME),
                        StartDatafeedAction.DatafeedParams::fromXContent),
                new NamedXContentRegistry.Entry(PersistentTaskParams.class, new ParseField(MlTasks.JOB_TASK_NAME),
                        OpenJobAction.JobParams::fromXContent),
                new NamedXContentRegistry.Entry(PersistentTaskParams.class, new ParseField(MlTasks.DATA_FRAME_ANALYTICS_TASK_NAME),
                        StartDataFrameAnalyticsAction.TaskParams::fromXContent),
                // ML - Task states
                new NamedXContentRegistry.Entry(PersistentTaskState.class, new ParseField(DatafeedState.NAME), DatafeedState::fromXContent),
                new NamedXContentRegistry.Entry(PersistentTaskState.class, new ParseField(JobTaskState.NAME), JobTaskState::fromXContent),
                new NamedXContentRegistry.Entry(PersistentTaskState.class, new ParseField(DataFrameAnalyticsTaskState.NAME),
                    DataFrameAnalyticsTaskState::fromXContent),
                // watcher
                new NamedXContentRegistry.Entry(MetaData.Custom.class, new ParseField(WatcherMetaData.TYPE),
                        WatcherMetaData::fromXContent),
                // licensing
                new NamedXContentRegistry.Entry(MetaData.Custom.class, new ParseField(LicensesMetaData.TYPE),
                        LicensesMetaData::fromXContent),
                //rollup
                new NamedXContentRegistry.Entry(PersistentTaskParams.class, new ParseField(RollupField.TASK_NAME),
                        RollupJob::fromXContent),
                new NamedXContentRegistry.Entry(Task.Status.class, new ParseField(RollupJobStatus.NAME),
                        RollupJobStatus::fromXContent),
                new NamedXContentRegistry.Entry(PersistentTaskState.class, new ParseField(RollupJobStatus.NAME),
                        RollupJobStatus::fromXContent),
                // Data Frame
                new NamedXContentRegistry.Entry(PersistentTaskParams.class, new ParseField(DataFrameField.TASK_NAME),
                        DataFrameTransform::fromXContent),
                new NamedXContentRegistry.Entry(Task.Status.class, new ParseField(DataFrameField.TASK_NAME),
                        DataFrameTransformState::fromXContent),
                new NamedXContentRegistry.Entry(PersistentTaskState.class, new ParseField(DataFrameField.TASK_NAME),
                        DataFrameTransformState::fromXContent)
            );
    }
}<|MERGE_RESOLUTION|>--- conflicted
+++ resolved
@@ -484,13 +484,9 @@
                 new NamedWriteableRegistry.Entry(PersistentTaskParams.class, DataFrameField.TASK_NAME, DataFrameTransform::new),
                 new NamedWriteableRegistry.Entry(Task.Status.class, DataFrameField.TASK_NAME, DataFrameTransformState::new),
                 new NamedWriteableRegistry.Entry(PersistentTaskState.class, DataFrameField.TASK_NAME, DataFrameTransformState::new),
-<<<<<<< HEAD
-                new NamedWriteableRegistry.Entry(SyncConfig.class, DataFrameField.TIME_BASED_SYNC.getPreferredName(), TimeSyncConfig::new)
-
-=======
+                new NamedWriteableRegistry.Entry(SyncConfig.class, DataFrameField.TIME_BASED_SYNC.getPreferredName(), TimeSyncConfig::new),
                 // Vectors
                 new NamedWriteableRegistry.Entry(XPackFeatureSet.Usage.class, XPackField.VECTORS, VectorsFeatureSetUsage::new)
->>>>>>> 45e8d542
         );
     }
 
