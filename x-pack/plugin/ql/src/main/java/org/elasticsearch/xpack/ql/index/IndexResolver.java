--- conflicted
+++ resolved
@@ -421,27 +421,6 @@
 
     private static EsField createField(DataTypeRegistry typeRegistry, String fieldName, String typeName, Map<String, EsField> props,
             boolean isAggregateable, boolean isAlias) {
-<<<<<<< HEAD
-        DataType esType = DataType.fromTypeName(typeName);
-        switch (esType) {
-            case TEXT:
-                return new TextEsField(fieldName, props, false, isAlias);
-            case KEYWORD:
-                int length = DataType.KEYWORD.defaultPrecision;
-                // TODO: to check whether isSearchable/isAggregateable takes into account the presence of the normalizer
-                boolean normalized = false;
-                return new KeywordEsField(fieldName, props, isAggregateable, length, normalized, isAlias);
-            case DATETIME:
-                return new DateEsField(fieldName, props, isAggregateable);
-            case GEO_SHAPE:
-                // TODO
-                // NORELEASE: clean this up
-                return new EsField(fieldName, esType, props, false);
-            case UNSUPPORTED:
-                return new UnsupportedEsField(fieldName, typeName, null, props);
-            default:
-                return new EsField(fieldName, esType, props, isAggregateable, isAlias);
-=======
         DataType esType = typeRegistry.fromEs(typeName);
 
         if (esType == TEXT) {
@@ -455,7 +434,6 @@
         }
         if (esType == DATETIME) {
             return new DateEsField(fieldName, props, isAggregateable);
->>>>>>> 7071d925
         }
         if (esType == UNSUPPORTED) {
             return new UnsupportedEsField(fieldName, typeName, null, props);
