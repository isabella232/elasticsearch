--- conflicted
+++ resolved
@@ -23,11 +23,7 @@
         <dependency>
             <groupId>org.elasticsearch.distribution.shaded</groupId>
             <artifactId>elasticsearch</artifactId>
-<<<<<<< HEAD
-            <version>2.0.0-beta1-SNAPSHOT</version>
-=======
             <version>${elasticsearch.version}</version>
->>>>>>> 1f41a8c6
         </dependency>
         <dependency>
             <groupId>org.hamcrest</groupId>
