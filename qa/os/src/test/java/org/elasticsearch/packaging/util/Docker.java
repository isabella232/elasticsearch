--- conflicted
+++ resolved
@@ -502,7 +502,6 @@
         }
     }
 
-<<<<<<< HEAD
     /**
      * @return The ID of the container that this class will be operating on.
      */
@@ -510,10 +509,7 @@
         return containerId;
     }
 
-    public static JsonNode getJson(String path) throws IOException {
-=======
     public static JsonNode getJson(String path) throws Exception {
->>>>>>> d1deeaeb
         final String pluginsResponse = makeRequest(Request.Get("http://localhost:9200/" + path));
 
         ObjectMapper mapper = new ObjectMapper();
