--- conflicted
+++ resolved
@@ -61,13 +61,10 @@
         // add mandatory rules
         patterns.put('nocommit', /nocommit/)
         patterns.put('tab', /\t/)
-<<<<<<< HEAD
         patterns.put('wildcard imports', /^\s*import.*\.\*/)
-=======
 
         inputs.property("excludes", filesFilter.excludes)
         inputs.property("rules", patterns)
->>>>>>> 10dfa32f
     }
 
     /** Adds a file glob pattern to be excluded */
